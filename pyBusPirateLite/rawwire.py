--- conflicted
+++ resolved
@@ -23,11 +23,7 @@
 along with pyBusPirate.  If not, see <http://www.gnu.org/licenses/>.
 """
 
-<<<<<<< HEAD
-from .BBIO_base import BBIO_base, BPError, ProtocolError
-=======
 from .BBIO_base import BBIO_base
->>>>>>> 58028a9e
 
 
 class RawWireCfg:
@@ -109,12 +105,7 @@
         self.timeout(0.1)
         return self.response(1)
 
-<<<<<<< HEAD
-    def wire_cfg(self, pins=0):
-        self.check_mode('raw')
-=======
     def wire_cfg(self, pins = 0):
->>>>>>> 58028a9e
         self.port.write(chr(0x80 | pins))
         self.timeout(0.1)
         return self.response(1)
@@ -122,12 +113,7 @@
     # if someone who cares could write a more user-friendly wire_cfg that would be cool
     # (make it similar to my configure_peripherals)
 
-<<<<<<< HEAD
-    def bulk_clock_ticks(self, ticks=1):
-        self.check_mode('raw')
-=======
     def bulk_clock_ticks(self, ticks = 1):
->>>>>>> 58028a9e
         self.port.write(chr(0x20 | (ticks - 1)))
         self.timeout(0.1)
         return self.response(1)